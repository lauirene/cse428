--- conflicted
+++ resolved
@@ -75,19 +75,19 @@
             output = output*log_cutoff
             output = torch.pow(10,output)-1
             output = torch.clamp(output,min=0)
-<<<<<<< HEAD
+
         elif infer_task==6:
             #get the specified encoder/decoder layer's output
             output = output[args.embed_depth]
 
-=======
+
         elif infer_task==5:
             #scHi-C enhancement
             output = output*log_cutoff
             output = torch.pow(10,output)-1
             output = torch.round(output)-2
             output = torch.clamp(output,min=0)
->>>>>>> 3cecf131
+
         output = output.detach().cpu().numpy()
         input = input.detach().cpu().numpy()
         chrs, row_starts, col_starts = indexes
@@ -131,8 +131,8 @@
                 cur_output = cur_output[:, :row_end-row_start]
                 output_dict[chr]['mean'][:, row_start:row_end] += cur_output
                 output_dict[chr]['count'][:, row_start:row_end] += 1
-<<<<<<< HEAD
-            elif infer_task==5:
+
+            elif infer_task==6:
                 refer_row = row_start
                 refer_col = col_start
                 real_row_start = max(0,refer_row-args.input_row_size//2)
@@ -161,7 +161,7 @@
                 all_embedding = np.mean(all_embedding,axis=0)
                 output_dict["submat_embedding"][search_key].append(all_embedding)
 
-=======
+
             elif infer_task == 5:
                 #scHi-C enhancement
                 if current_shape[0] < args.input_row_size or current_shape[1] < args.input_col_size:
@@ -178,8 +178,6 @@
                 output_dict[chr]["col_record"].append(cur_output.col+col_start)
                 output_dict[chr]["value_record"].append(cur_output.data)
                 output_dict[chr]["count_record"].append([1]*len(cur_output.data))
->>>>>>> 3cecf131
-
 
     
     if infer_task==1:
