import math
import sys
import numpy as np
from typing import Iterable
import torch
import torch.nn as nn
import time
from ops.Logger import MetricLogger,SmoothedValue
import os
from collections import defaultdict
from ops.sparse_ops import array_to_coo
from scipy.sparse import coo_matrix,triu
def inference_worker(model,data_loader,log_dir=None,args=None):
    """
    model: model for inference
    data_loader: data loader for inference
    log_dir: log directory for inference
    args: arguments for inference
    """
    model.eval()
    config_resolution = args.resolution
    metric_logger = MetricLogger(delimiter="  ")
    header = 'Inference: '
    print_freq = args.print_freq
    print("number of iterations: ",len(data_loader))
    num_iter = len(data_loader)
    dataset_shape_dict = data_loader.dataset.dataset_shape
    infer_task = args.task
    if infer_task==1:
        output_dict=defaultdict(list)
    elif infer_task==2 or infer_task==3 or infer_task==5:
        output_dict={}
        for chrom in dataset_shape_dict:
            output_dict[chrom] = {"row_record":[],"col_record":[],"value_record":[],"count_record":[]}
    elif infer_task==4:
        #epigenomic assay prediction
        num_track = 6
        output_dict={}
        for chrom in dataset_shape_dict:
            current_shape = dataset_shape_dict[chrom]
            current_length = current_shape[0]
            mean_array = np.zeros([num_track,current_length])
            count_array = np.zeros([num_track,current_length])
            output_dict[chrom] = {"mean":mean_array,"count":count_array}
    elif infer_task==6:
        output_dict={"submat_embedding":defaultdict(list),"patch_embedding":defaultdict(list)}

    if infer_task==3:
        #resolution enhancement
        cutoff= 1000
        cutoff = torch.tensor(cutoff).float().cuda()
        log_cutoff = torch.log10(cutoff+1).cuda()
    if infer_task==5:
        #scHi-C enhancement
        cutoff= 1000
        cutoff = torch.tensor(cutoff).float().cuda()
        log_cutoff = torch.log10(cutoff+1).cuda()
        output_dict={}
        for chrom in dataset_shape_dict:
            current_shape = dataset_shape_dict[chrom]
            current_length = current_shape[0]
            mean_array = np.zeros(current_shape)
            count_array = np.zeros(current_shape)
            output_dict[chrom] = {"mean":mean_array,"count":count_array}
    for data_iter_step, data in enumerate(metric_logger.log_every(data_loader, print_freq, header)):
        input,total_count,indexes = data
        input = input.cuda()
        input = input.float()
        total_count = total_count.cuda()
        total_count = total_count.float()
        with torch.no_grad():
            output = model(input,total_count) 
            # fixme: loop, and epigenomic assay prediction did not take count in benchmark, I think this will not impact performance, will check later. If yes, will revise it to model(input)
        if infer_task==1:
            #reproducibility analysis
            pass
        elif infer_task==2:
            #loop calling
            output= torch.sigmoid(output)
        elif infer_task==3:
            #resolution enhancement
            output = output*log_cutoff
            output = torch.pow(10,output)-1
            output = torch.clamp(output,min=0)
<<<<<<< HEAD
        # elif infer_task==5:
        #     #scHi-C enhancement
        #     output = output*log_cutoff
        #     output = torch.pow(10,output)-1
        #     output = torch.round(output)-2
        #     output = torch.clamp(output,min=0)
=======

        elif infer_task==6:
            #get the specified encoder/decoder layer's output
            output = output[args.embed_depth]


        elif infer_task==5:
            #scHi-C enhancement
            output = output*log_cutoff
            output = torch.pow(10,output)-1
            output = torch.round(output)-2
            output = torch.clamp(output,min=0)

>>>>>>> 5ac51b8b
        output = output.detach().cpu().numpy()
        input = input.detach().cpu().numpy()
        chrs, row_starts, col_starts = indexes
        for i in range(len(output)):
            chr = chrs[i]
            row_start = row_starts[i]
            col_start = col_starts[i]
            row_start = int(row_start)
            col_start = int(col_start)
            row_start = max(0,row_start)
            col_start = max(0,col_start)
            current_shape = dataset_shape_dict[chr]
            row_end = min(row_start+args.input_row_size,current_shape[0])
            col_end = min(col_start+args.input_col_size,current_shape[1])
            current_input = input[i]
            input_count = np.sum(current_input)
            #ignore empty matrix
            if input_count==0:
                print("empty matrix:",chr,row_start,col_start)
                continue

            # # may be not necessary, will check if error happens
            # if input_count<=len(current_input):
            #     #skip super low read count matrix
            #     #that's to say, <1 read per 10 kb, samller than 0.3M total read for human
            #     continue
            cur_output = output[i]
            if infer_task==1:
                match_key = f"{chr}:{row_start*config_resolution},{col_start*config_resolution}"
                output_dict[match_key] = cur_output
            elif infer_task==2 or infer_task==3:
                #loop calling, resolution enhancement
                cur_output = cur_output[:row_end-row_start,:col_end-col_start]
                cur_output = array_to_coo(cur_output)
                output_dict[chr]["row_record"].append(cur_output.row+row_start)
                output_dict[chr]["col_record"].append(cur_output.col+col_start)
                output_dict[chr]["value_record"].append(cur_output.data)
                output_dict[chr]["count_record"].append([1]*len(cur_output.data))
            elif infer_task==4:
                #epigenomic assay prediction
                cur_output = cur_output[:, :row_end-row_start]
                output_dict[chr]['mean'][:, row_start:row_end] += cur_output
                output_dict[chr]['count'][:, row_start:row_end] += 1

            elif infer_task==6:
                refer_row = row_start
                refer_col = col_start
                real_row_start = max(0,refer_row-args.input_row_size//2)
                real_col_start = max(0,refer_col-args.input_col_size//2)
                real_row_end = min(current_shape[0],refer_row+args.input_row_size//2)
                real_col_end = min(current_shape[1],refer_col+args.input_col_size//2)
                patch_row_range = (real_row_end-real_row_start)//args.patch_size
                patch_col_range = (real_col_end-real_col_start)//args.patch_size
                cur_output = cur_output[:patch_row_range,:patch_col_range]
                
                for row_index in range(real_row_start,real_row_end):
                    for col_index in range(real_col_start,real_col_end):
                        row_index = int(row_index)
                        col_index = int(col_index)
                        patch_row_index = (row_index-real_row_start)//args.patch_size
                        patch_col_index = (col_index-real_col_start)//args.patch_size
                        cur_patch_embedding = cur_output[patch_row_index,patch_col_index]
                        middle_row = row_index+args.patch_size//2
                        middle_col = col_index+args.patch_size//2
                        search_key = f"{chr}:{middle_row*config_resolution},{middle_col*config_resolution}"
                        output_dict["patch_embedding"][search_key].append(cur_patch_embedding)
                        
                search_key = f"{chr}:{refer_row*config_resolution},{refer_col*config_resolution}"
                #average embedding
                all_embedding = cur_output.reshape(shape=(-1,cur_output.shape[-1]))
                all_embedding = np.mean(all_embedding,axis=0)
                output_dict["submat_embedding"][search_key].append(all_embedding)


            elif infer_task == 5:
                #scHi-C enhancement
                print(current_shape)
                if current_shape[0] < args.input_row_size or current_shape[1] < args.input_col_size:
                    #remove padding regions
                    left_up_pad_size = (args.input_row_size - current_shape[0]) // 2
                    right_down_pad_size = args.input_row_size - current_shape[0] - left_up_pad_size
                    left_up_pad_size_col = (args.input_col_size - current_shape[1]) // 2
                    right_down_pad_size_col = args.input_col_size - current_shape[1] - left_up_pad_size_col
                    cur_output = cur_output[left_up_pad_size:-right_down_pad_size, left_up_pad_size_col:-right_down_pad_size_col]
                    output_dict[chr]['mean'] += cur_output
                    output_dict[chr]['count'] += 1
                else:
                    cur_output = cur_output[row_start:row_start+args.input_row_size, col_start:col_start+args.input_col_size]
                    output_dict[chr]['mean'][row_start:row_start+args.input_row_size, col_start:col_start+args.input_col_size] += cur_output
                    output_dict[chr]['count'][row_start:row_start+args.input_row_size, col_start:col_start+args.input_col_size] += 1
                # cur_output = array_to_coo(cur_output)
                # output_dict[chr]["row_record"].append(cur_output.row+row_start)
                # output_dict[chr]["col_record"].append(cur_output.col+col_start)
                # output_dict[chr]["value_record"].append(cur_output.data)
                # output_dict[chr]["count_record"].append([1]*len(cur_output.data))
                

    
    if infer_task==1:
        return output_dict
    elif infer_task==2 or infer_task==3:
        final_dict={}
        for chrom in output_dict:
            row_record = np.concatenate(output_dict[chrom]["row_record"])
            col_record = np.concatenate(output_dict[chrom]["col_record"])
            value_record = np.concatenate(output_dict[chrom]["value_record"])
            count_record = np.concatenate(output_dict[chrom]["count_record"])
            combine_row=np.concatenate([row_record,col_record])
            combine_col=np.concatenate([col_record,row_record])
            combine_value=np.concatenate([value_record,value_record])
            combine_count=np.concatenate([count_record,count_record])
            prediction_sym = coo_matrix((combine_value, (combine_row, combine_col)), shape=dataset_shape_dict[chrom])
            count_sym = coo_matrix((combine_count, (combine_row, combine_col)), shape=dataset_shape_dict[chrom])
            
            prediction_sym.sum_duplicates()
            count_sym.sum_duplicates()
            prediction_sym.data = prediction_sym.data/count_sym.data
            #remove very small prediction to save time
            select_index = prediction_sym.data>0.01
            prediction_sym.data = prediction_sym.data[select_index]
            prediction_sym.row = prediction_sym.row[select_index]
            prediction_sym.col = prediction_sym.col[select_index]
            print("finish summarize %s prediction"%chrom,prediction_sym.nnz)
            final_dict[chrom] = triu(prediction_sym,0)
        return final_dict
    elif infer_task==4:
        #epigenomic assay prediction
        return_dict={}
        for chrom in dataset_shape_dict:
            count_array=output_dict[chrom]['count']
            mean_array=output_dict[chrom]['mean']
            count_array =np.maximum(count_array,1)
            mean_array = mean_array/count_array
            mean_array = np.nan_to_num(mean_array)
            return_dict[chrom] = mean_array
        return return_dict
<<<<<<< HEAD
    elif infer_task == 5:
        return_dict={}
        for chrom in dataset_shape_dict:
            count_array=output_dict[chrom]['count']
            mean_array=output_dict[chrom]['mean']
            count_array =np.maximum(count_array,1)
            mean_array = mean_array/count_array
            mean_array = np.nan_to_num(mean_array)
            mean_array = mean_array*log_cutoff
            mean_array = np.power(10, mean_array) - 1
            mean_array = np.round(mean_array) - 2
            mean_array = np.clip(0, np.max(mean_array))
            return_dict[chrom] = mean_array
=======
    elif infer_task==6:
        #embedding generation
        return_dict={"submat_embedding":{},"patch_embedding":{},"chromo_embedding":{},"genome_embedding":{}}

        #read patch embedding in output_dict, average the same location embedding
        for key in output_dict["patch_embedding"]:
            cur_embedding = output_dict["patch_embedding"][key]
            cur_embedding = np.stack(cur_embedding,axis=0)
            cur_embedding = np.mean(cur_embedding,axis=0)
            return_dict["patch_embedding"][key] = cur_embedding
        
        #read submat embedding in output_dict, average the same location embedding
        chrom_embedding = defaultdict(list)
        for key in output_dict["submat_embedding"]:
            cur_embedding = output_dict["submat_embedding"][key]
            cur_embedding = np.stack(cur_embedding,axis=0)
            cur_embedding = np.mean(cur_embedding,axis=0)
            return_dict["submat_embedding"][key] = cur_embedding
            chrom = key.split(":")[0]
            chrom_embedding[chrom].append(cur_embedding)
        
        #get average chromo embedding
        for chrom in chrom_embedding:
            cur_embedding = chrom_embedding[chrom]
            cur_embedding = np.stack(cur_embedding,axis=0)
            cur_embedding = np.mean(cur_embedding,axis=0)
            return_dict["chromo_embedding"][chrom] = cur_embedding
        #get average genome embedding
        all_embedding = list(chrom_embedding.values())
        all_embedding = np.stack(all_embedding,axis=0)
        all_embedding = np.mean(all_embedding,axis=0)
        return_dict["genome_embedding"] = all_embedding
>>>>>>> 5ac51b8b
        return return_dict<|MERGE_RESOLUTION|>--- conflicted
+++ resolved
@@ -82,28 +82,19 @@
             output = output*log_cutoff
             output = torch.pow(10,output)-1
             output = torch.clamp(output,min=0)
-<<<<<<< HEAD
+
+        elif infer_task==6:
+            #get the specified encoder/decoder layer's output
+            output = output[args.embed_depth]
+
+
         # elif infer_task==5:
         #     #scHi-C enhancement
         #     output = output*log_cutoff
         #     output = torch.pow(10,output)-1
         #     output = torch.round(output)-2
         #     output = torch.clamp(output,min=0)
-=======
-
-        elif infer_task==6:
-            #get the specified encoder/decoder layer's output
-            output = output[args.embed_depth]
-
-
-        elif infer_task==5:
-            #scHi-C enhancement
-            output = output*log_cutoff
-            output = torch.pow(10,output)-1
-            output = torch.round(output)-2
-            output = torch.clamp(output,min=0)
-
->>>>>>> 5ac51b8b
+
         output = output.detach().cpu().numpy()
         input = input.detach().cpu().numpy()
         chrs, row_starts, col_starts = indexes
@@ -192,14 +183,12 @@
                     output_dict[chr]['count'] += 1
                 else:
                     cur_output = cur_output[row_start:row_start+args.input_row_size, col_start:col_start+args.input_col_size]
-                    output_dict[chr]['mean'][row_start:row_start+args.input_row_size, col_start:col_start+args.input_col_size] += cur_output
-                    output_dict[chr]['count'][row_start:row_start+args.input_row_size, col_start:col_start+args.input_col_size] += 1
-                # cur_output = array_to_coo(cur_output)
-                # output_dict[chr]["row_record"].append(cur_output.row+row_start)
-                # output_dict[chr]["col_record"].append(cur_output.col+col_start)
-                # output_dict[chr]["value_record"].append(cur_output.data)
-                # output_dict[chr]["count_record"].append([1]*len(cur_output.data))
-                
+                cur_output = array_to_coo(cur_output)
+                output_dict[chr]["row_record"].append(cur_output.row+row_start)
+                output_dict[chr]["col_record"].append(cur_output.col+col_start)
+                output_dict[chr]["value_record"].append(cur_output.data)
+                output_dict[chr]["count_record"].append([1]*len(cur_output.data))
+
 
     
     if infer_task==1:
@@ -240,7 +229,6 @@
             mean_array = np.nan_to_num(mean_array)
             return_dict[chrom] = mean_array
         return return_dict
-<<<<<<< HEAD
     elif infer_task == 5:
         return_dict={}
         for chrom in dataset_shape_dict:
@@ -254,7 +242,8 @@
             mean_array = np.round(mean_array) - 2
             mean_array = np.clip(0, np.max(mean_array))
             return_dict[chrom] = mean_array
-=======
+        return return_dict
+
     elif infer_task==6:
         #embedding generation
         return_dict={"submat_embedding":{},"patch_embedding":{},"chromo_embedding":{},"genome_embedding":{}}
@@ -287,5 +276,4 @@
         all_embedding = np.stack(all_embedding,axis=0)
         all_embedding = np.mean(all_embedding,axis=0)
         return_dict["genome_embedding"] = all_embedding
->>>>>>> 5ac51b8b
         return return_dict